--- conflicted
+++ resolved
@@ -23,22 +23,16 @@
             nidx, next_ = tlist.token_next(tidx, skip_ws=False)
             # Replace by whitespace if prev and next exist and if they're not
             # whitespaces. This doesn't apply if prev or next is a parenthesis.
-<<<<<<< HEAD
             if (prev_ is None or next_ is None
                     or prev_.is_whitespace or prev_.match(T.Punctuation, '(')
                     or next_.is_whitespace or next_.match(T.Punctuation, ')')):
-=======
-            if (prev_ is None or next_ is None or
-                    prev_.is_whitespace or prev_.match(T.Punctuation, '(') or
-                    next_.is_whitespace or next_.match(T.Punctuation, ')')):
                 # Insert a whitespace to ensure the following SQL produces
-                # a valid SQL. For example:
+                # a valid SQL (see #425). For example:
                 #
                 # Before: select a--comment\nfrom foo
                 # After: select a from foo
                 if prev_ is not None and next_ is None:
                     tlist.tokens.insert(tidx, sql.Token(T.Whitespace, ' '))
->>>>>>> 6c7b89cc
                 tlist.tokens.remove(token)
             else:
                 tlist.tokens[tidx] = sql.Token(T.Whitespace, ' ')
